--- conflicted
+++ resolved
@@ -9,13 +9,9 @@
 license = "ISC"
 
 [dependencies]
-<<<<<<< HEAD
-bare-metal = "0.1.1"
+bare-metal = "0.2.0"
 bitflags = "1.0"
 bit_field = "0.9.0"
-=======
-bare-metal = "0.2.0"
 
 [features]
-inline-asm = []
->>>>>>> 4e16dd85
+inline-asm = []