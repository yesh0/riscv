--- conflicted
+++ resolved
@@ -6,61 +6,9 @@
 
 > Low level access to RISCV processors
 
-<<<<<<< HEAD
-## Implemented Peripherals
-- [ ] plic
-- [ ] clint
-
-## Implemented privileged ASM instructions
-- [x] ecall
-- [x] ebreak
-- [x] uret
-- [x] sret
-- [x] mret
-- [x] wfi
-- [x] sfence.vma
-
-## Implemented CSR's
-
-### User mode
-- [ ] ustatus
-- [ ] uie
-- [ ] utvec
-- [ ] uscratch
-- [ ] uepc
-- [ ] ucause
-- [ ] utval
-- [ ] uip
-- [ ] fflags
-- [ ] frm
-- [ ] fcsr
-- [ ] cycle
-- [ ] time
-- [ ] instret
-- [ ] hpmcounter[3-31]
-- [ ] cycleh
-- [ ] timeh
-- [ ] instreth
-- [ ] hpmcounter[3-31]h
-
-### Supervisor mode
-- [x] sstatus
-- [ ] sedeleg
-- [ ] sideleg
-- [x] sie
-- [x] stvec
-- [ ] scounteren
-- [x] sscratch
-- [x] sepc
-- [x] scause
-- [x] stval
-- [x] sip
-- [x] satp
-=======
 This project is developed and maintained by the [RISCV team][team].
 
 ## [Documentation](https://docs.rs/crate/riscv)
->>>>>>> 4e16dd85
 
 ## License
 
