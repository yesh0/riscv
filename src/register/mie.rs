//! mie register

/// mie register
#[derive(Clone, Copy, Debug)]
pub struct Mie {
    bits: usize,
}

impl Mie {
    /// Returns the contents of the register as raw bits
    #[inline(always)]
    pub fn bits(&self) -> usize {
        self.bits
    }

    /// User Software Interrupt Enable
    #[inline(always)]
    pub fn usoft(&self) -> bool {
        self.bits & (1 << 0) == 1 << 0
    }

    /// Supervisor Software Interrupt Enable
    #[inline(always)]
    pub fn ssoft(&self) -> bool {
        self.bits & (1 << 1) == 1 << 1
    }

    /// Machine Software Interrupt Enable
    #[inline(always)]
    pub fn msoft(&self) -> bool {
        self.bits & (1 << 3) == 1 << 3
    }

    /// User Timer Interrupt Enable
    #[inline(always)]
    pub fn utimer(&self) -> bool {
        self.bits & (1 << 4) == 1 << 4
    }

    /// Supervisor Timer Interrupt Enable
    #[inline(always)]
    pub fn stimer(&self) -> bool {
        self.bits & (1 << 5) == 1 << 5
    }

    /// Machine Timer Interrupt Enable
    #[inline(always)]
    pub fn mtimer(&self) -> bool {
        self.bits & (1 << 7) == 1 << 7
    }

    /// User External Interrupt Enable
    #[inline(always)]
    pub fn uext(&self) -> bool {
        self.bits & (1 << 8) == 1 << 8
    }

    /// Supervisor External Interrupt Enable
    #[inline(always)]
    pub fn sext(&self) -> bool {
        self.bits & (1 << 9) == 1 << 9
    }

    /// Machine External Interrupt Enable
    #[inline(always)]
    pub fn mext(&self) -> bool {
        self.bits & (1 << 11) == 1 << 11
    }
}

/// Reads the CSR
#[inline(always)]
pub fn read() -> Mie {
    match () {
<<<<<<< HEAD
        #[cfg(target_arch = "riscv32")]
=======
        #[cfg(any(target_arch = "riscv32", target_arch = "riscv64"))]
>>>>>>> 4e16dd85
        () => {
            let r: usize;
            unsafe {
                asm!("csrrs $0, 0x304, x0" : "=r"(r) ::: "volatile");
            }
            Mie { bits: r }
        }
<<<<<<< HEAD
        #[cfg(not(target_arch = "riscv32"))]
=======
        #[cfg(not(any(target_arch = "riscv32", target_arch = "riscv64")))]
>>>>>>> 4e16dd85
        () => unimplemented!(),
    }
}

/// Sets the CSR
<<<<<<< HEAD
#[cfg_attr(not(target_arch = "riscv"), allow(unused_variables))]
#[inline(always)]
unsafe fn set(bits: usize) {
    match () {
        #[cfg(target_arch = "riscv32")]
        () => asm!("csrrs x0, 0x304, $0" :: "r"(bits) :: "volatile"),
        #[cfg(not(target_arch = "riscv32"))]
=======
#[cfg_attr(not(any(target_arch = "riscv32", target_arch = "riscv64")), allow(unused_variables))]
#[inline]
unsafe fn set(bits: usize) {
    match () {
        #[cfg(any(target_arch = "riscv32", target_arch = "riscv64"))]
        () => asm!("csrrs x0, 0x304, $0" :: "r"(bits) :: "volatile"),
        #[cfg(not(any(target_arch = "riscv32", target_arch = "riscv64")))]
>>>>>>> 4e16dd85
        () => unimplemented!(),
    }
}

/// Clears the CSR
<<<<<<< HEAD
#[cfg_attr(not(target_arch = "riscv"), allow(unused_variables))]
#[inline(always)]
unsafe fn clear(bits: usize) {
    match () {
        #[cfg(target_arch = "riscv32")]
        () => asm!("csrrc x0, 0x304, $0" :: "r"(bits) :: "volatile"),
        #[cfg(not(target_arch = "riscv32"))]
=======
#[cfg_attr(not(any(target_arch = "riscv32", target_arch = "riscv64")), allow(unused_variables))]
#[inline]
unsafe fn clear(bits: usize) {
    match () {
        #[cfg(any(target_arch = "riscv32", target_arch = "riscv64"))]
        () => asm!("csrrc x0, 0x304, $0" :: "r"(bits) :: "volatile"),
        #[cfg(not(any(target_arch = "riscv32", target_arch = "riscv64")))]
>>>>>>> 4e16dd85
        () => unimplemented!(),
    }
}

macro_rules! set_csr {
    ($set_field:ident, $e:expr) => {
        #[inline(always)]
        pub unsafe fn $set_field() {
            set($e);
        }
    }
}

macro_rules! clear_csr {
    ($clear_field:ident, $e:expr) => {
        #[inline(always)]
        pub unsafe fn $clear_field() {
            clear($e);
        }
    }
}

macro_rules! set_clear_csr {
    ($set_field:ident, $clear_field:ident, $e:expr) => {
        set_csr!($set_field, $e);
        clear_csr!($clear_field, $e);
    }
}

/// User Software Interrupt Enable
set_clear_csr!(set_usoft, clear_usoft, 1 << 0);
/// Supervisor Software Interrupt Enable
set_clear_csr!(set_ssoft, clear_ssoft, 1 << 1);
/// Machine Software Interrupt Enable
set_clear_csr!(set_msoft, clear_msoft, 1 << 3);
/// User Timer Interrupt Enable
set_clear_csr!(set_utimer, clear_utimer, 1 << 4);
/// Supervisor Timer Interrupt Enable
set_clear_csr!(set_stimer, clear_stimer, 1 << 5);
/// Machine Timer Interrupt Enable
set_clear_csr!(set_mtimer, clear_mtimer, 1 << 7);
/// User External Interrupt Enable
set_clear_csr!(set_uext, clear_uext, 1 << 8);
/// Supervisor External Interrupt Enable
set_clear_csr!(set_sext, clear_sext, 1 << 9);
/// Machine External Interrupt Enable
set_clear_csr!(set_mext, clear_mext, 1 << 11);<|MERGE_RESOLUTION|>--- conflicted
+++ resolved
@@ -8,75 +8,71 @@
 
 impl Mie {
     /// Returns the contents of the register as raw bits
-    #[inline(always)]
+    #[inline]
     pub fn bits(&self) -> usize {
         self.bits
     }
 
     /// User Software Interrupt Enable
-    #[inline(always)]
+    #[inline]
     pub fn usoft(&self) -> bool {
         self.bits & (1 << 0) == 1 << 0
     }
 
     /// Supervisor Software Interrupt Enable
-    #[inline(always)]
+    #[inline]
     pub fn ssoft(&self) -> bool {
         self.bits & (1 << 1) == 1 << 1
     }
 
     /// Machine Software Interrupt Enable
-    #[inline(always)]
+    #[inline]
     pub fn msoft(&self) -> bool {
         self.bits & (1 << 3) == 1 << 3
     }
 
     /// User Timer Interrupt Enable
-    #[inline(always)]
+    #[inline]
     pub fn utimer(&self) -> bool {
         self.bits & (1 << 4) == 1 << 4
     }
 
     /// Supervisor Timer Interrupt Enable
-    #[inline(always)]
+    #[inline]
     pub fn stimer(&self) -> bool {
         self.bits & (1 << 5) == 1 << 5
     }
 
     /// Machine Timer Interrupt Enable
-    #[inline(always)]
+    #[inline]
     pub fn mtimer(&self) -> bool {
         self.bits & (1 << 7) == 1 << 7
     }
 
     /// User External Interrupt Enable
-    #[inline(always)]
+    #[inline]
     pub fn uext(&self) -> bool {
         self.bits & (1 << 8) == 1 << 8
     }
 
     /// Supervisor External Interrupt Enable
-    #[inline(always)]
+    #[inline]
     pub fn sext(&self) -> bool {
         self.bits & (1 << 9) == 1 << 9
     }
 
     /// Machine External Interrupt Enable
-    #[inline(always)]
+    #[inline]
     pub fn mext(&self) -> bool {
         self.bits & (1 << 11) == 1 << 11
     }
 }
 
 /// Reads the CSR
-#[inline(always)]
+#[inline]
 pub fn read() -> Mie {
     match () {
-<<<<<<< HEAD
-        #[cfg(target_arch = "riscv32")]
-=======
         #[cfg(any(target_arch = "riscv32", target_arch = "riscv64"))]
->>>>>>> 4e16dd85
         () => {
             let r: usize;
             unsafe {
@@ -84,25 +80,12 @@
             }
             Mie { bits: r }
         }
-<<<<<<< HEAD
-        #[cfg(not(target_arch = "riscv32"))]
-=======
         #[cfg(not(any(target_arch = "riscv32", target_arch = "riscv64")))]
->>>>>>> 4e16dd85
         () => unimplemented!(),
     }
 }
 
 /// Sets the CSR
-<<<<<<< HEAD
-#[cfg_attr(not(target_arch = "riscv"), allow(unused_variables))]
-#[inline(always)]
-unsafe fn set(bits: usize) {
-    match () {
-        #[cfg(target_arch = "riscv32")]
-        () => asm!("csrrs x0, 0x304, $0" :: "r"(bits) :: "volatile"),
-        #[cfg(not(target_arch = "riscv32"))]
-=======
 #[cfg_attr(not(any(target_arch = "riscv32", target_arch = "riscv64")), allow(unused_variables))]
 #[inline]
 unsafe fn set(bits: usize) {
@@ -110,21 +93,11 @@
         #[cfg(any(target_arch = "riscv32", target_arch = "riscv64"))]
         () => asm!("csrrs x0, 0x304, $0" :: "r"(bits) :: "volatile"),
         #[cfg(not(any(target_arch = "riscv32", target_arch = "riscv64")))]
->>>>>>> 4e16dd85
         () => unimplemented!(),
     }
 }
 
 /// Clears the CSR
-<<<<<<< HEAD
-#[cfg_attr(not(target_arch = "riscv"), allow(unused_variables))]
-#[inline(always)]
-unsafe fn clear(bits: usize) {
-    match () {
-        #[cfg(target_arch = "riscv32")]
-        () => asm!("csrrc x0, 0x304, $0" :: "r"(bits) :: "volatile"),
-        #[cfg(not(target_arch = "riscv32"))]
-=======
 #[cfg_attr(not(any(target_arch = "riscv32", target_arch = "riscv64")), allow(unused_variables))]
 #[inline]
 unsafe fn clear(bits: usize) {
@@ -132,14 +105,13 @@
         #[cfg(any(target_arch = "riscv32", target_arch = "riscv64"))]
         () => asm!("csrrc x0, 0x304, $0" :: "r"(bits) :: "volatile"),
         #[cfg(not(any(target_arch = "riscv32", target_arch = "riscv64")))]
->>>>>>> 4e16dd85
         () => unimplemented!(),
     }
 }
 
 macro_rules! set_csr {
     ($set_field:ident, $e:expr) => {
-        #[inline(always)]
+        #[inline]
         pub unsafe fn $set_field() {
             set($e);
         }
@@ -148,7 +120,7 @@
 
 macro_rules! clear_csr {
     ($clear_field:ident, $e:expr) => {
-        #[inline(always)]
+        #[inline]
         pub unsafe fn $clear_field() {
             clear($e);
         }
