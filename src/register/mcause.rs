--- conflicted
+++ resolved
@@ -89,7 +89,7 @@
 }
 impl Mcause {
     /// Returns the contents of the register as raw bits
-    #[inline(always)]
+    #[inline]
     pub fn bits(&self) -> usize {
         self.bits
     }
@@ -107,7 +107,7 @@
     }
 
     /// Trap Cause
-    #[inline(always)]
+    #[inline]
     pub fn cause(&self) -> Trap {
         if self.is_interrupt() {
             Trap::Interrupt(Interrupt::from(self.code()))
@@ -117,7 +117,7 @@
     }
 
     /// Is trap cause an interrupt.
-    #[inline(always)]
+    #[inline]
     pub fn is_interrupt(&self) -> bool {
         match () {
             #[cfg(target_pointer_width = "32")]
@@ -130,21 +130,17 @@
     }
 
     /// Is trap cause an exception.
-    #[inline(always)]
+    #[inline]
     pub fn is_exception(&self) -> bool {
         !self.is_interrupt()
     }
 }
 
 /// Reads the CSR
-#[inline(always)]
+#[inline]
 pub fn read() -> Mcause {
     match () {
-<<<<<<< HEAD
-        #[cfg(target_arch = "riscv32")]
-=======
         #[cfg(any(target_arch = "riscv32", target_arch = "riscv64"))]
->>>>>>> 4e16dd85
         () => {
             let r: usize;
             unsafe {
@@ -152,11 +148,7 @@
             }
             Mcause { bits: r }
         }
-<<<<<<< HEAD
-        #[cfg(not(target_arch = "riscv32"))]
-=======
         #[cfg(not(any(target_arch = "riscv32", target_arch = "riscv64")))]
->>>>>>> 4e16dd85
         () => unimplemented!(),
     }
 }