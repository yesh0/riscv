--- conflicted
+++ resolved
@@ -3,7 +3,6 @@
 use core::fmt::{Debug, Error, Formatter};
 use core::ops::{Index, IndexMut};
 
-<<<<<<< HEAD
 pub type Entries32 = [PageTableEntryX32; RV32_ENTRY_COUNT];
 pub type Entries64 = [PageTableEntryX64; RV64_ENTRY_COUNT];
 // To avoid const generic.
@@ -12,11 +11,6 @@
     fn to_pte_slice_mut<'a>(&'a mut self) -> &'a mut [T];
     fn pte_index(&self, index: usize) -> &T;
     fn pte_index_mut(&mut self, index: usize) -> &mut T;
-=======
-#[repr(C)]
-pub struct PageTable {
-    entries: [PageTableEntry; ENTRY_COUNT],
->>>>>>> 0074cbc9
 }
 
 impl PTEIterableSlice<PageTableEntryX32> for Entries32 {
@@ -48,6 +42,7 @@
     }
 }
 
+#[repr(C)]
 pub struct PageTableWith<T: PTEIterableSlice<E>, E: PTE> {
     entries: T,
     phantom: PhantomData<E>,
@@ -124,12 +119,8 @@
     fn flags_mut(&mut self) -> &mut PageTableFlags;
 }
 #[derive(Copy, Clone)]
-<<<<<<< HEAD
+#[repr(C)]
 pub struct PageTableEntryX32(u32);
-=======
-#[repr(C)]
-pub struct PageTableEntry(usize);
->>>>>>> 0074cbc9
 
 impl PTE for PageTableEntryX32 {
     fn is_unused(&self) -> bool {
@@ -158,12 +149,9 @@
         flags |= EF::ACCESSED | EF::DIRTY;
         self.0 = ((frame.number() << 10) | flags.bits()) as u32;
     }
-<<<<<<< HEAD
     fn flags_mut(&mut self) -> &mut PageTableFlags {
         unsafe { &mut *(self as *mut _ as *mut PageTableFlags) }
     }
-=======
->>>>>>> 0074cbc9
 }
 
 impl Debug for PageTableEntryX32 {
